--- conflicted
+++ resolved
@@ -24,17 +24,15 @@
 
 import dns.resolver
 
-<<<<<<< HEAD
 from dkim.crypto import (
     parse_private_key,
     parse_public_key,
     RSASSA_PKCS1_v1_5_sign,
     RSASSA_PKCS1_v1_5_verify,
-=======
+    )
 from dkim.util import (
     InvalidTagValueList,
     parse_tag_value,
->>>>>>> c19043d7
     )
 
 __all__ = [
@@ -108,32 +106,6 @@
     assert i >= 0
     return s[:i] + s[i+len(t):]
 
-<<<<<<< HEAD
-=======
-
-def EMSA_PKCS1_v1_5_encode(digest, modlen, hashid):
-    """Encode a digest with EMSA-PKCS1-v1_5.
-
-    Defined in RFC3447 section 9.2.
-
-    @param digest: A digest value to encode.
-    @param modlen: The desired message length.
-    @param hashid: The ID of the hash used to generate the digest.
-    """
-    dinfo = asn1_build(
-        (SEQUENCE, [
-            (SEQUENCE, [
-                (OBJECT_IDENTIFIER, hashid),
-                (NULL, None),
-            ]),
-            (OCTET_STRING, digest),
-        ]))
-    if len(dinfo)+3 > modlen:
-        raise ParameterError("Hash too large for modulus")
-    return "\x00\x01"+"\xff"*(modlen-len(dinfo)-3)+"\x00"+dinfo
-
-
->>>>>>> c19043d7
 def hash_headers(hasher, canonicalize_headers, headers, include_headers,
                  sigheaders, sig):
     """Sign message header fields."""
@@ -158,25 +130,6 @@
         hasher.update(x[1])
 
 
-<<<<<<< HEAD
-=======
-def parse_public_key(data):
-    """Parse an RSA public key.
-
-    @param data: A DER-encoded X.509 subjectPublicKeyInfo
-        containing an RFC3447 RSAPublicKey.
-    """
-    x = asn1_parse(ASN1_Object, data)
-    # Not sure why the [1:] is necessary to skip a byte.
-    pkd = asn1_parse(ASN1_RSAPublicKey, x[0][1][1:])
-    pk = {
-        'modulus': pkd[0][0],
-        'publicExponent': pkd[0][1],
-    }
-    return pk
-
-
->>>>>>> c19043d7
 def validate_signature_fields(sig, debuglog=None):
     """Validate DKIM-Signature fields.
 
